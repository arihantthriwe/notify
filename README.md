--- conflicted
+++ resolved
@@ -85,12 +85,8 @@
 | [DingTalk](https://www.dingtalk.com)                                           | [service/dinding](service/dingding)      | [blinkbean/dingtalk](https://github.com/blinkbean/dingtalk)                                     |
 | [Discord](https://discord.com)                                                 | [service/discord](service/discord)       | [bwmarrin/discordgo](https://github.com/bwmarrin/discordgo)                                     |
 | [Email](https://wikipedia.org/wiki/Email)                                      | [service/mail](service/mail)             | [jordan-wright/email](https://github.com/jordan-wright/email)                                   |
-<<<<<<< HEAD
 | [Firebase Cloud Messaging](https://firebase.google.com/docs/cloud-messaging)   | [service/fcm](service/fcm)               | [appleboy/go-fcm](https://github.com/appleboy/go-fcm)                                   |
 | [Lark](https://www.larksuite.com/)                                             | [service/lark](service/lark)             | [go-lark/lark](https://github.com/go-lark/lark)                                                 |
-=======
-| [Firebase Cloud Messaging](https://firebase.google.com/docs/cloud-messaging)   | [service/fcm](service/fcm)               | [appleboy/go-fcm](https://github.com/appleboy/go-fcm)                                           |
->>>>>>> 32b94106
 | [Line](https://line.me)                                                        | [service/line](service/line)             | [line/line-bot-sdk-go](https://github.com/line/line-bot-sdk-go)                                 |
 | [Line Notify](https://notify-bot.line.me)                                      | [service/line](service/line)             | [utahta/go-linenotify](https://github.com/utahta/go-linenotify)                                 |
 | [Mailgun](https://www.mailgun.com)                                             | [service/mailgun](service/mailgun)       | [mailgun/mailgun-go](https://github.com/mailgun/mailgun-go)                                     |
